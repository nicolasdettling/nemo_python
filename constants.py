--- conflicted
+++ resolved
@@ -7,7 +7,6 @@
 # 10^-3 formatted nicely in a string (for absolute salinity)
 gkg_string = r'10$^{-3}$'
 
-<<<<<<< HEAD
 # Dictionary of bounds on different regions
 # lon_min, lon_max, lat_min, lat_max
 region_bounds = {
@@ -17,7 +16,9 @@
     'peninsula': [],
     'ross': [],
     'FRIS': [],
-    'EAIS': []
+    'EAIS': [],
+    'bear_ridge_S': [-110.35, -110.35, -74.35, -73.8791],
+    'bear_ridge_N': [-112.05, -109.05, -73.8791, -72.7314],
 }
 # Names corresponding to regions (for plotting)
 region_names = {
@@ -39,17 +40,7 @@
     'FRIS': [-51.5, -74.5],
     'EAIS': [97.5, -65]
 }
-    
-=======
-# Dictionary of bounds on different regions - some in 2 parts
-# lon_min, lon_max, lat_min, lat_max
-region_bounds = {
-    'bear_ridge_S': [-110.35, -110.35, -74.35, -73.8791],
-    'bear_ridge_N': [-112.05, -109.05, -73.8791, -72.7314],
-    }
-
 # Isobaths restricting some regions
 region_bathy_bounds = {
     'bear_ridge_N': [350, None],
-}
->>>>>>> 6ed142b8
+}